--- conflicted
+++ resolved
@@ -1,12 +1,8 @@
 import { BaseStore } from '@/stores/base';
 import { CartStore, CartItem, CheckoutStatus, Product } from '@/stores/types';
 import { Component } from 'vue-property-decorator';
-<<<<<<< HEAD
-import { NoCache } from '../../base/component';
+import { NoCache } from '@/base/component';
 type Transaction = firebase.firestore.Transaction;
-=======
-import { NoCache } from '@/base/component';
->>>>>>> dc65163a
 
 export interface CartState {
   items: Array<{ id: string; quantity: number }>;
@@ -95,38 +91,25 @@
   }
 
   checkout(): Promise<void> {
-<<<<<<< HEAD
     this.f_state.checkoutStatus = CheckoutStatus.None;
     // トランザクション開始
     return this.f_db
       .runTransaction((transaction) => {
         // 配列に商品チェックアウト処理を格納する
         const promises: Array<Promise<any>> = [];
-        for (const product of this.f_state.added) {
+        for (const product of this.f_state.items) {
           const promise = this.m_createCheckoutProcess(transaction, product);
           promises.push(promise);
         }
         // 上記で配列に格納された商品チェックアウト処理を並列実行
         return Promise.all(promises);
       })
-=======
-    const savedCartItems = [...this.f_state.items];
-    this.f_state.checkoutStatus = CheckoutStatus.None;
-
-    return this.$apis.shop
-      .buyProducts(this.f_state.items)
->>>>>>> dc65163a
       .then(() => {
         this.f_state.items = []; // カートを空にする
         this.f_state.checkoutStatus = CheckoutStatus.Successful;
       })
       .catch((err) => {
         this.f_state.checkoutStatus = CheckoutStatus.Failed;
-<<<<<<< HEAD
-=======
-        // カートの内容をAPIリクエス前の状態にロールバックする
-        this.f_state.items = savedCartItems;
->>>>>>> dc65163a
       });
   }
 
