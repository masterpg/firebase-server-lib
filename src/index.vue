<style scoped lang="polymer">
/* PolymerのCSS Mixinの設定はこの領域に記述すること */

app-drawer {
  --app-drawer-content-container: {
    background-color: var(--comm-grey-100);
  }
}

@media (min-width: 600px) {
  app-drawer {
    --app-drawer-content-container: {
      background-color: var(--comm-grey-100);
      border-right: 1px solid var(--comm-grey-300);
    }
  }
}
</style>

<style scoped>
@import './styles/placeholder/typography.css';

app-drawer-layout {
  --app-drawer-width: 300px;
  &:not([narrow]) [drawer-toggle] {
    display: none;
  }
}

.drawer-toolbar {
}

.content-toolbar {
  background-color: var(--comm-indigo-a200);
  color: #fff;

  & paper-icon-button + [main-title] {
    margin-left: 24px;
  }

  & .photo {
    width: 32px;
    height: 32px;
    border-radius: 50%;
  }

  & .systemMenuList {
    min-width: 150px;
  }
}

.drawer-list {
  & .item {
    display: block;
    padding: 8px 20px;
    @extend %comm-font-code1;
    color: var(--app-secondary-text-color);
    text-decoration: none;
  }

  & .item.router-link-active {
    color: var(--app-accent-text-color);
  }
}

.link-button {
  color: var(--comm-light-blue-a400);
}

paper-item {
  cursor: pointer;
}

/* -----> */
/**
 * Animate.cssにある既存のアニメーションをコピーして変更している。
 * コピー元: node_modules/animate.css/animate.css
 */
@keyframes tada {
  from {
    transform: scale3d(1, 1, 1);
  }
  10%,
  20% {
    transform: scale3d(0.9, 0.9, 0.9) rotate3d(0, 0, 1, -3deg);
  }
  30%,
  70% {
    transform: scale3d(1.1, 1.1, 1.1) rotate3d(0, 0, 1, 3deg);
  }
  50%,
  80% {
    transform: scale3d(1.1, 1.1, 1.1) rotate3d(0, 0, 1, -3deg);
  }
  to {
    transform: scale3d(1, 1, 1);
  }
}

.tada {
  animation-name: tada;
}
/* <----- */

/* -----> */
/**
 * tada と bounceOutRight のアニメーションスピードを調整
 */
.animated.tada.faster {
  animation-duration: 700ms;
}

.animated.bounceOutRight.faster {
  animation-duration: 700ms;
}
/* <----- */

/**
 * フェードイン/アウトのサンプル。このアニメーションを有効にするには、下記のコメントを外し、
 * transitionタグの enter-active-class と leave-active-class を削除るとこのアニメーションが有効になる。
 */
/*
.view-enter-active,
.view-leave-active {
  transition: opacity 0.2s ease;
}
.view-enter,
.view-leave-to {
  opacity: 0;
}
*/
</style>

<template>
  <div>
    <app-drawer-layout responsive-width="960px">
      <!-- Drawer content -->
      <app-drawer ref="drawer" slot="drawer" :swipe-open="m_narrow">
        <app-toolbar class="drawer-toolbar">
          <iron-icon src="img/icons/manifest/icon-48x48.png"></iron-icon>
          <div main-title class="comm-ml-8">Vue Base Project</div>
        </app-toolbar>
        <div class="drawer-list">
          <template v-for="(item, index) in m_items">
            <router-link :key="index" :to="item.path" class="item">{{ item.title }}</router-link>
          </template>
        </div>
      </app-drawer>

      <!-- Main content -->
      <app-toolbar class="content-toolbar">
        <paper-icon-button icon="menu" drawer-toggle></paper-icon-button>
        <div main-title>View name</div>
        <iron-image v-show="m_account.isSignedIn && !!m_account.photoURL" :src="m_account.photoURL" sizing="contain" class="photo"></iron-image>
        <iron-icon v-show="m_account.isSignedIn && !m_account.photoURL" icon="social:person"></iron-icon>
        <paper-menu-button ref="systemMenu" dynamic-align>
          <paper-icon-button slot="dropdown-trigger" icon="more-vert" alt="menu"></paper-icon-button>
          <paper-listbox ref="systemMenuList" slot="dropdown-content" class="systemMenuList" @iron-select="m_menuOnIronSelect">
            <paper-item v-show="!m_account.isSignedIn" ref="signInItem">Sign in</paper-item>
            <paper-item v-show="m_account.isSignedIn" ref="signOutItem">Sign out</paper-item>
            <paper-item v-show="m_account.isSignedIn" ref="changeEmailItem">Change email</paper-item>
            <paper-item v-show="m_account.isSignedIn" ref="deleteAccountItem">Delete account</paper-item>
          </paper-listbox>
        </paper-menu-button>
      </app-toolbar>

      <transition name="view" mode="out-in" enter-active-class="animated tada faster" leave-active-class="animated bounceOutRight faster">
        <router-view />
      </transition>
    </app-drawer-layout>

    <paper-toast ref="swToast" :duration="m_swUpdateIsRequired ? 0 : 5000" :text="m_swMessage">
      <paper-button v-show="m_swUpdateIsRequired" class="link-button" @click="m_reload">{{ $t('reload') }}</paper-button>
    </paper-toast>

    <sign-in-dialog ref="signInDialog"></sign-in-dialog>
    <email-change-dialog ref="emailChangeDialog"></email-change-dialog>
  </div>
</template>

<script lang="ts">
import '@polymer/app-layout/app-drawer-layout/app-drawer-layout'
import '@polymer/app-layout/app-drawer/app-drawer'
import '@polymer/app-layout/app-header-layout/app-header-layout'
import '@polymer/app-layout/app-header/app-header'
import '@polymer/app-layout/app-toolbar/app-toolbar'
import '@polymer/iron-icon/iron-icon'
import '@polymer/iron-icons/iron-icons'
import '@polymer/iron-icons/social-icons'
import '@polymer/iron-image/iron-image'
import '@polymer/iron-pages/iron-pages'
import '@polymer/iron-selector/iron-selector'
import '@polymer/paper-button/paper-button'
import '@polymer/paper-icon-button/paper-icon-button'
import '@polymer/paper-item/paper-item'
import '@polymer/paper-listbox/paper-listbox'
import '@polymer/paper-menu-button/paper-menu-button'
import '@polymer/paper-toast/paper-toast'
import 'web-animations-js/web-animations-next-lite.min.js'

import * as sw from '@/base/service-worker'
<<<<<<< HEAD
import EmailChangeDialog from '@/views/email-change-dialog/index.vue'
import SignInDialog from '@/views/sign-in-dialog/index.vue'
import { Account } from '@/stores/types'
import { BaseComponent } from '@/base/component'
import { Component } from 'vue-property-decorator'
import { mixins } from 'vue-class-component'
=======
import {BaseComponent} from '@/base/component'
import {Component} from 'vue-property-decorator'
import {mixins} from 'vue-class-component'
>>>>>>> ee24f350

@Component({
  components: {
    'sign-in-dialog': SignInDialog,
    'email-change-dialog': EmailChangeDialog,
  },
})
export default class AppView extends mixins(BaseComponent) {
  //----------------------------------------------------------------------
  //
  //  Variables
  //
  //----------------------------------------------------------------------

  m_narrow: boolean = false

  m_items: Array<{title: string, path: string}> = [
    {
      title: 'ABC',
      path: '/pages/abc',
    },
    {
      title: 'Shopping',
      path: '/pages/shopping',
    },
  ]

  m_swMessage: string = ''

  m_swUpdateIsRequired: boolean = false

  get m_account(): Account {
    return this.$stores.auth.account
  }

  //--------------------------------------------------
  //  Elements
  //--------------------------------------------------

  get m_swToast(): {open: () => void} {
    return this.$refs.swToast as any
  }

  get m_systemMenu(): { close: () => void } {
    return this.$refs.systemMenu as any
  }

  get m_systemMenuList(): { selected: string | number } {
    return this.$refs.systemMenuList as any
  }

  get m_signInDialog(): SignInDialog {
    return this.$refs.signInDialog as any
  }

  get m_emailChangeDialog(): EmailChangeDialog {
    return this.$refs.emailChangeDialog as any
  }

  get m_signInItem() {
    return this.$refs.signInItem as any
  }

  get m_signOutItem() {
    return this.$refs.signOutItem as any
  }

  get m_changeEmailItem() {
    return this.$refs.changeEmailItem as any
  }

  get m_deleteAccountItem() {
    return this.$refs.deleteAccountItem as any
  }

  //----------------------------------------------------------------------
  //
  //  Lifecycle hooks
  //
  //----------------------------------------------------------------------

  created() {
    sw.addStateChangeListener(this.m_swOnStateChange)
  }

  //----------------------------------------------------------------------
  //
  //  Internal methods
  //
  //----------------------------------------------------------------------

  m_reload(): void {
    window.location.reload()
  }

  /**
   * サインインダイアログを表示します。
   */
  m_showSignInDialog(): void {
    this.m_signInDialog.open()
  }

  /**
   * サインアウトを行います。
   */
  async m_signOut(): Promise<void> {
    await this.$stores.auth.signOut()
  }

  /**
   * メールアドレス変更ダイアログを表示します。
   */
  m_showEmailChangeDialog(): void {
    this.m_emailChangeDialog.open()
  }

  /**
   * ユーザーアカウントを削除します。
   */
  async m_deleteAccount(): Promise<void> {
    await this.$stores.auth.deleteAccount()
  }

  //----------------------------------------------------------------------
  //
  //  Event handlers
  //
  //----------------------------------------------------------------------

  /**
   * ServiceWorkerの状態が変化した際のハンドラです。
   */
  m_swOnStateChange(info: sw.StateChangeInfo) {
    this.m_swUpdateIsRequired = false

    if (info.state === sw.ChangeState.updated) {
      this.m_swUpdateIsRequired = true
      this.m_swMessage = info.message
      this.$nextTick(() => this.m_swToast.open())
    } else if (info.state === sw.ChangeState.cached) {
      this.m_swMessage = info.message
      this.$nextTick(() => this.m_swToast.open())
    }

    if (info.state === sw.ChangeState.error) {
      console.error(info.message)
    } else {
      // tslint:disable-next-line
      console.log('Service Worker:\n', info)
    }
  }

  /**
   * システムメニューで選択が行われた際のハンドラです。
   */
  async m_menuOnIronSelect(e: CustomEvent) {
    const selectedItemItem = e.detail.item
    this.m_systemMenuList.selected = -1
    if (selectedItemItem === this.m_signInItem) {
      this.m_showSignInDialog()
    } else if (selectedItemItem === this.m_signOutItem) {
      await this.m_signOut()
    } else if (selectedItemItem === this.m_changeEmailItem) {
      await this.m_showEmailChangeDialog()
    } else if (selectedItemItem === this.m_deleteAccountItem) {
      await this.m_deleteAccount()
    }
  }
}
</script>

<i18n>
en:
  reload: "Reload"
ja:
  reload: "再読み込み"
</i18n><|MERGE_RESOLUTION|>--- conflicted
+++ resolved
@@ -199,18 +199,12 @@
 import 'web-animations-js/web-animations-next-lite.min.js'
 
 import * as sw from '@/base/service-worker'
-<<<<<<< HEAD
 import EmailChangeDialog from '@/views/email-change-dialog/index.vue'
 import SignInDialog from '@/views/sign-in-dialog/index.vue'
-import { Account } from '@/stores/types'
-import { BaseComponent } from '@/base/component'
-import { Component } from 'vue-property-decorator'
-import { mixins } from 'vue-class-component'
-=======
+import {Account} from '@/store/types'
 import {BaseComponent} from '@/base/component'
 import {Component} from 'vue-property-decorator'
 import {mixins} from 'vue-class-component'
->>>>>>> ee24f350
 
 @Component({
   components: {
@@ -243,7 +237,7 @@
   m_swUpdateIsRequired: boolean = false
 
   get m_account(): Account {
-    return this.$stores.auth.account
+    return this.$appStore.auth.account
   }
 
   //--------------------------------------------------
@@ -254,11 +248,11 @@
     return this.$refs.swToast as any
   }
 
-  get m_systemMenu(): { close: () => void } {
+  get m_systemMenu(): {close: () => void} {
     return this.$refs.systemMenu as any
   }
 
-  get m_systemMenuList(): { selected: string | number } {
+  get m_systemMenuList(): {selected: string | number} {
     return this.$refs.systemMenuList as any
   }
 
@@ -317,7 +311,7 @@
    * サインアウトを行います。
    */
   async m_signOut(): Promise<void> {
-    await this.$stores.auth.signOut()
+    await this.$appStore.auth.signOut()
   }
 
   /**
@@ -331,7 +325,7 @@
    * ユーザーアカウントを削除します。
    */
   async m_deleteAccount(): Promise<void> {
-    await this.$stores.auth.deleteAccount()
+    await this.$appStore.auth.deleteAccount()
   }
 
   //----------------------------------------------------------------------
