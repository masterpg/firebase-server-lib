import 'animate.css/animate.css'
import '@/styles/polymer/polymer-styles.js'
import '@/index.css'

import AppView from '@/index.vue'
import Vue from 'vue'
import { currency } from '@/currency'
import { i18n, initI18n } from '@/base/i18n'
import { initAPI } from '@/apis'
import { initConfig } from '@/base/config'
import { initServiceWorker } from '@/base/service-worker'
import { initStores } from '@/stores'
import { initUtils } from '@/base/utils'
import { router } from '@/base/router'
<<<<<<< HEAD
=======

// TODO JetBrainsIDE使用時の開発補助コード
// import '@/views/abc-view/index.vue'
// import '@/views/shopping-view/index.vue'
>>>>>>> 48076b84

(async () => {
  initUtils()
  initConfig()
  initServiceWorker()
  initAPI()
  initStores()
  await initI18n()

  Vue.filter('currency', currency)

  new Vue({
    el: '#app',
    router,
    render: (h) => h(AppView),
    i18n,
  })
})()<|MERGE_RESOLUTION|>--- conflicted
+++ resolved
@@ -12,13 +12,10 @@
 import { initStores } from '@/stores'
 import { initUtils } from '@/base/utils'
 import { router } from '@/base/router'
-<<<<<<< HEAD
-=======
 
 // TODO JetBrainsIDE使用時の開発補助コード
 // import '@/views/abc-view/index.vue'
 // import '@/views/shopping-view/index.vue'
->>>>>>> 48076b84
 
 (async () => {
   initUtils()
