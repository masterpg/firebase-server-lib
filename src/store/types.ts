--- conflicted
+++ resolved
@@ -4,42 +4,10 @@
 //
 //----------------------------------------------------------------------
 
-<<<<<<< HEAD
-export interface AppStore {
-  readonly auth: AuthModule
-
-  readonly product: ProductModule
-=======
 export interface Store {
   readonly products: ProductsModule
->>>>>>> 26980ca6
 
   readonly cart: CartModule
-}
-export interface AuthModule {
-  readonly account: Account
-
-  checkSingedIn(): Promise<void>
-
-  signInWithGoogle(): Promise<void>
-
-  signInWithFacebook(): Promise<void>
-
-  signInWithEmailAndPassword(email: string, password: string): Promise<{result: boolean; errorMessage: string}>
-
-  sendEmailVerification(continueURL: string): Promise<void>
-
-  sendPasswordResetEmail(email: string, continueURL: string): Promise<void>
-
-  createUserWithEmailAndPassword(email: string, password, profile: {displayName: string; photoURL: string | null}): Promise<void>
-
-  signOut(): Promise<void>
-
-  deleteAccount(): Promise<void>
-
-  updateEmail(newEmail: string): Promise<void>
-
-  fetchSignInMethodsForEmail(email: string): Promise<AuthProviderType[]>
 }
 
 //----------------------------------------------------------------------
@@ -84,16 +52,6 @@
 //
 //----------------------------------------------------------------------
 
-<<<<<<< HEAD
-export interface Account {
-  isSignedIn: boolean
-  displayName: string
-  photoURL: string
-  emailVerified: boolean
-}
-
-export type Product = APIProduct
-=======
 export type StatePartial<T> = Partial<Omit<T, 'id'>> & { id: string }
 
 export interface Product {
@@ -102,7 +60,6 @@
   price: number
   inventory: number
 }
->>>>>>> 26980ca6
 
 export interface CartItem {
   id: string
@@ -116,11 +73,6 @@
 //  Enumerations
 //
 //----------------------------------------------------------------------
-
-export enum AuthProviderType {
-  Google = 'google.com',
-  Password = 'password',
-}
 
 export enum CheckoutStatus {
   None = 'none',
