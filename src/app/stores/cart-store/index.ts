import { BaseStore } from '../base';
import { CartStore, CartProduct, CheckoutStatus, Product } from '../types';
import { Component } from 'vue-property-decorator';
<<<<<<< HEAD
type Transaction = firebase.firestore.Transaction;
=======
import { NoCache } from '../../base/component';
>>>>>>> 869409b3

export interface CartState {
  added: Array<{ id: string; quantity: number }>;
  checkoutStatus: CheckoutStatus;
}

@Component
export class CartStoreImpl extends BaseStore<CartState> implements CartStore {
  //----------------------------------------------------------------------
  //
  //  Constructors
  //
  //----------------------------------------------------------------------

  constructor() {
    super();
    this.f_initState({
      added: [],
      checkoutStatus: CheckoutStatus.None,
    });
  }

  //----------------------------------------------------------------------
  //
  //  Properties
  //
  //----------------------------------------------------------------------

  get checkoutStatus(): CheckoutStatus {
    return this.f_state.checkoutStatus;
  }

  @NoCache
  get cartProducts(): CartProduct[] {
    const allProducts = this.$stores.product.allProducts;
    return this.f_state.added.map(({ id, quantity }) => {
      const product = allProducts.find((item) => item.id === id)!;
      return {
        id: product.id,
        title: product.title,
        price: product.price,
        quantity,
      };
    });
  }

  get cartTotalPrice(): number {
    return this.cartProducts.reduce((total, product) => {
      return total + product.price * product.quantity;
    }, 0);
  }

  //----------------------------------------------------------------------
  //
  //  Methods
  //
  //----------------------------------------------------------------------

  getCartProductById(productId: string): CartProduct | undefined {
    const product = this.m_getProductById(productId);
    const cartProduct = this.f_state.added.find((item) => {
      return item.id === productId;
    });
    if (!cartProduct) return undefined;
    return {
      id: cartProduct.id,
      title: product.title,
      price: product.price,
      quantity: cartProduct.quantity,
    };
  }

  addProductToCart(productId: string): void {
    const product = this.m_getProductById(productId);
    this.f_state.checkoutStatus = CheckoutStatus.None;
    if (product.inventory > 0) {
      const cartItem = this.f_state.added.find((item) => item.id === product.id);
      if (!cartItem) {
        this.m_pushProductToCart(product.id);
      } else {
        this.m_incrementItemQuantity(cartItem.id);
      }
      // 在庫を1つ減らす
      this.$stores.product.decrementProductInventory(product.id);
    }
  }

  checkout(): Promise<void> {
    this.f_state.checkoutStatus = CheckoutStatus.None;
    // トランザクション開始
    return this.f_db
      .runTransaction((transaction) => {
        // 配列に商品チェックアウト処理を格納する
        const promises: Array<Promise<any>> = [];
        for (const product of this.f_state.added) {
          const promise = this.m_createCheckoutProcess(transaction, product);
          promises.push(promise);
        }
        // 上記で配列に格納された商品チェックアウト処理を並列実行
        return Promise.all(promises);
      })
      .then(() => {
        this.f_state.added = []; // カートを空にする
        this.f_state.checkoutStatus = CheckoutStatus.Successful;
      })
      .catch((err) => {
        this.f_state.checkoutStatus = CheckoutStatus.Failed;
      });
  }

  //----------------------------------------------------------------------
  //
  //  Internal methods
  //
  //----------------------------------------------------------------------

  m_pushProductToCart(productId: string): void {
    this.f_state.added.push({
      id: productId,
      quantity: 1,
    });
  }

  m_incrementItemQuantity(productId: string): void {
    const cartItem = this.f_state.added.find((item) => item.id === productId);
    if (cartItem) {
      cartItem.quantity++;
    }
  }

  m_getProductById(productId: string): Product {
    const result = this.$stores.product.getProductById(productId);
    if (!result) {
      throw new Error(
        `A Product that matches the specified productId "${productId}" was not found.`,
      );
    }
    return result;
  }

  /**
   * チェックアウト処理による指定された商品の在庫更新を行います。
   * @param transaction
   * @param product
   */
  m_createCheckoutProcess(
    transaction: Transaction,
    product: { id: string; quantity: number },
  ): Promise<Transaction> {
    const ref = this.f_db.collection('products').doc(product.id);
    return transaction.get(ref).then((doc) => {
      // 商品が存在しなかった場合、エラーをスロー
      if (!doc.exists) {
        throw new Error(`Product "${product.id}" does not exist.`);
      }
      // 取得した商品の在庫から今回購入される数量をマイナスする
      // 商品の在庫が足りなかったらエラーをスロー
      const latestProduct = doc.data() as Product;
      const inventory = latestProduct.inventory - product.quantity;
      if (inventory < 0) {
        throw new Error(`The inventory of the product "${product.id}" was insufficient.`);
      }
      // 在庫更新を実行
      return transaction.update(ref, { inventory });
    });
  }
}

export function newCartStore(): CartStore {
  return new CartStoreImpl();
}<|MERGE_RESOLUTION|>--- conflicted
+++ resolved
@@ -1,11 +1,8 @@
 import { BaseStore } from '../base';
 import { CartStore, CartProduct, CheckoutStatus, Product } from '../types';
 import { Component } from 'vue-property-decorator';
-<<<<<<< HEAD
+import { NoCache } from '../../base/component';
 type Transaction = firebase.firestore.Transaction;
-=======
-import { NoCache } from '../../base/component';
->>>>>>> 869409b3
 
 export interface CartState {
   added: Array<{ id: string; quantity: number }>;
