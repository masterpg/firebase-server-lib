--- conflicted
+++ resolved
@@ -68,11 +68,9 @@
       </div>
       <div class="layout horizontal center">
         <div class="flex error-text">{{ m_checkoutStatus.message }}</div>
-<<<<<<< HEAD
-        <paper-button v-show="!m_cartIsEmpty" ref="checkoutButton" class="checkout-button" @click="m_checkout">{{ $t('checkout') }}</paper-button>
-=======
-        <paper-button v-show="!m_cartIsEmpty" class="checkout-button" @click="m_checkoutButtonOnClick">{{ $t('checkout') }}</paper-button>
->>>>>>> ee24f350
+        <paper-button v-show="!m_cartIsEmpty" ref="checkoutButton" class="checkout-button" @click="m_checkoutButtonOnClick">{{
+          $t('checkout')
+        }}</paper-button>
       </div>
     </div>
   </div>
@@ -137,15 +135,10 @@
     this.$appStore.cart.addProductToCart(product.id)
   }
 
-<<<<<<< HEAD
-  async m_checkout(): Promise<void> {
+  async m_checkoutButtonOnClick(): Promise<void> {
     this.m_checkoutButton.disabled = true
-    await this.$stores.cart.checkout()
+    await this.$appStore.cart.checkout()
     this.m_checkoutButton.disabled = false
-=======
-  async m_checkoutButtonOnClick(): Promise<void> {
-    await this.$appStore.cart.checkout()
->>>>>>> ee24f350
   }
 }
 </script>
