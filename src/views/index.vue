--- conflicted
+++ resolved
@@ -84,7 +84,11 @@
           icon="social:person"
         ></iron-icon>
         <paper-menu-button ref="systemMenu" dynamic-align>
-          <paper-icon-button icon="more-vert" slot="dropdown-trigger" alt="menu"></paper-icon-button>
+          <paper-icon-button
+            icon="more-vert"
+            slot="dropdown-trigger"
+            alt="menu"
+          ></paper-icon-button>
           <paper-listbox
             ref="systemMenuList"
             slot="dropdown-content"
@@ -93,8 +97,12 @@
           >
             <paper-item ref="signInItem" v-show="!m_account.isSignedIn">Sign in</paper-item>
             <paper-item ref="signOutItem" v-show="m_account.isSignedIn">Sign out</paper-item>
-            <paper-item ref="changeEmailItem" v-show="m_account.isSignedIn">Change email</paper-item>
-            <paper-item ref="deleteAccountItem" v-show="m_account.isSignedIn">Delete account</paper-item>
+            <paper-item ref="changeEmailItem" v-show="m_account.isSignedIn">
+              Change email
+            </paper-item>
+            <paper-item ref="deleteAccountItem" v-show="m_account.isSignedIn">
+              Delete account
+            </paper-item>
           </paper-listbox>
         </paper-menu-button>
       </app-toolbar>
@@ -107,13 +115,9 @@
         再読み込み
       </paper-button>
     </paper-toast>
-<<<<<<< HEAD
 
     <sign-in-dialog ref="signInDialog"></sign-in-dialog>
     <email-change-dialog ref="emailChangeDialog"></email-change-dialog>
-
-=======
->>>>>>> 65ef26df
   </div>
 </template>
 
