<style scoped>
@import '../../styles/placeholder/typography.css';

.greet-message {
  --greet-message-color: var(--comm-indigo-a200);
}

.title {
  @extend %comm-font-subhead1;
  font-weight: 500;
}

.value {
  @extend %comm-font-subhead1;
}
</style>

<template>
  <div class="layout vertical">
    <paper-card class="comm-pa-12" :class="{ 'comm-ma-48': f_pc, 'comm-ma-24': f_tab, 'comm-ma-12': f_sp }">
      <div class="comm-my-16">{{ $t('hello', { today: $d(new Date(), 'short') }) }}</div>
      <paper-input label="Input Message" :value="m_message" @input="m_message = $event.target.value"></paper-input>
      <div class="comm-my-16">
        <span class="title">propA: </span><span class="value">{{ propA }}</span>
      </div>
      <div class="comm-my-16">
        <span class="title">propB: </span><span class="value">{{ propB }}</span>
      </div>
      <div class="comm-my-16">
        <span class="title">message: </span><span class="value">{{ m_message }}</span>
      </div>
      <div class="comm-my-16">
        <span class="title">custom propA: </span><span class="value">{{ m_customPropA }}</span>
      </div>
      <div class="comm-my-16">
        <span class="title">reversed message: </span> <span class="value">{{ m_reversedMessage }}</span>
      </div>
      <div class="comm-my-16">
        <span class="title">double reversed message: </span> <span class="value">{{ m_doubleReversedMessage }}</span>
      </div>
      <div class="layout horizontal center comm-my-16">
        <greet-message ref="greetMessage" :message="m_message" class="greet-message"></greet-message>
        <button class="comm-ml-12" @click="m_greetButtonOnClick">Greet</button>
      </div>
      <div class="comm-my-16">
        <span class="title">post times: </span><span class="value">{{ m_post.times }}</span>
        <button class="comm-ml-12" @click="m_postButtonOnClick">Post</button>
      </div>
      <div class="layout horizontal comm-my-16">
        <custom-input v-model="m_customInputValue" class="flex-3"></custom-input>
        <span class="flex-9 comm-ml-12 comm-mt-28">
          <span class="title">value: </span><span class="value">{{ m_customInputValue }}</span>
        </span>
      </div>
      <div class="layout horizontal center comm-my-16">
        <custom-checkbox v-model="m_customChecked"></custom-checkbox>
        <span class="comm-ml-12">
          <span class="title">checked: </span><span class="value">{{ m_customChecked }}</span>
        </span>
      </div>
      <div class="layout horizontal end-justified"><paper-button raised @click="m_sleepButtonOnClick">Sleep</paper-button></div>
    </paper-card>
  </div>
</template>

<script lang="ts">
import '@polymer/paper-button/paper-button'
import '@polymer/paper-card/paper-card'
import '@polymer/paper-input/paper-input'

import CustomCheckbox from '@/views/abc-view/custom-checkbox.vue'
import CustomInput from '@/views/abc-view/custom-input.vue'
import GreetMessage from '@/views/abc-view/greet-message.vue'
import { BaseComponent } from '@/base/component'
import { Component, Prop, Watch } from 'vue-property-decorator'
import { mixins } from 'vue-class-component'

interface Post {
  message: string
  times: number
}

@Component({
  components: {
    'greet-message': GreetMessage,
    'custom-checkbox': CustomCheckbox,
    'custom-input': CustomInput,
  },
})
export default class AbcView extends mixins(BaseComponent) {
  //--------------------------------------------------
  //  props
  //--------------------------------------------------

  // propの初期化は@Propのdefaultで行う

  @Prop({ default: 'prop value A' })
  propA: string

  @Prop({ default: 'prop value B' })
  propB: string

  //--------------------------------------------------
  //  data
  //--------------------------------------------------

  // dataは初期化が必要！

  m_message: string = ''

  m_customInputValue: string = ''

  m_customChecked: boolean = false

  // propの値を初期化に利用できる
  m_customPropA: string = 'custom ' + this.propA

  m_post: Post = {
    message: '',
    times: 0,
  }

  //--------------------------------------------------
  //  computed
  //--------------------------------------------------

  get m_reversedMessage() {
    return this.m_message
      .split('')
      .reverse()
      .join('')
  }

  get m_doubleReversedMessage() {
    return this.m_reversedMessage
      .split('')
      .reverse()
      .join('')
  }

  //--------------------------------------------------
  //  watch
  //--------------------------------------------------

  @Watch('m_message')
  m_messageOnChange(newValue: string, oldValue: string): void {
<<<<<<< HEAD
    // tslint:disable-next-line
=======
>>>>>>> 48076b84
    console.log(`m_messageOnChange: newValue: "${newValue}", oldValue: "${oldValue}"`)
  }

  @Watch('m_reversedMessage')
  m_reversedMessageOnChange(newValue: string, oldValue: string): void {
<<<<<<< HEAD
    // tslint:disable-next-line
=======
>>>>>>> 48076b84
    console.log(`m_reversedMessageOnChange: newValue: "${newValue}", oldValue: "${oldValue}"`)
  }

  @Watch('m_post', { deep: true })
  m_postOnChange(newValue: Post, oldValue: Post): void {
<<<<<<< HEAD
    // tslint:disable-next-line
=======
>>>>>>> 48076b84
    console.log('m_postOnChange: newValue:', newValue, ', oldValue:', oldValue)
  }

  @Watch('m_post.times')
  m_postTimesOnChange(newValue: string, oldValue: string): void {
<<<<<<< HEAD
    // tslint:disable-next-line
=======
>>>>>>> 48076b84
    console.log('m_postTimesOnChange: newValue:', newValue, ', oldValue:', oldValue)
  }

  //--------------------------------------------------
  //  lifecycle hooks
  //--------------------------------------------------

  mounted() {
    this.m_message = 'mounted'
  }

  //--------------------------------------------------
  //  internal methods
  //--------------------------------------------------

  async m_sleep(ms: number): Promise<string> {
    return new Promise((resolve) => {
      setTimeout(() => {
        resolve(`I slept for ${ms} ms.`)
      }, ms)
    }) as Promise<string>
  }

  //--------------------------------------------------
  //  event handlers
  //--------------------------------------------------

  m_greetButtonOnClick() {
    this.m_greetMessage.greet()
  }

  m_postButtonOnClick() {
    this.m_post.message = this.m_message
    this.m_post.times++
  }

  async m_sleepButtonOnClick() {
    alert(await this.m_sleep(2000))
  }

  //--------------------------------------------------
  //  elements
  //--------------------------------------------------

  get m_greetMessage(): GreetMessage {
    return this.$refs.greetMessage as GreetMessage
  }
}
</script>

<i18n>
en:
  hello: "Hello World! Today is {today}."
ja:
  hello: "こんにちは、世界！ 今日は {today} です。"
</i18n><|MERGE_RESOLUTION|>--- conflicted
+++ resolved
@@ -144,37 +144,21 @@
 
   @Watch('m_message')
   m_messageOnChange(newValue: string, oldValue: string): void {
-<<<<<<< HEAD
-    // tslint:disable-next-line
-=======
->>>>>>> 48076b84
     console.log(`m_messageOnChange: newValue: "${newValue}", oldValue: "${oldValue}"`)
   }
 
   @Watch('m_reversedMessage')
   m_reversedMessageOnChange(newValue: string, oldValue: string): void {
-<<<<<<< HEAD
-    // tslint:disable-next-line
-=======
->>>>>>> 48076b84
     console.log(`m_reversedMessageOnChange: newValue: "${newValue}", oldValue: "${oldValue}"`)
   }
 
   @Watch('m_post', { deep: true })
   m_postOnChange(newValue: Post, oldValue: Post): void {
-<<<<<<< HEAD
-    // tslint:disable-next-line
-=======
->>>>>>> 48076b84
     console.log('m_postOnChange: newValue:', newValue, ', oldValue:', oldValue)
   }
 
   @Watch('m_post.times')
   m_postTimesOnChange(newValue: string, oldValue: string): void {
-<<<<<<< HEAD
-    // tslint:disable-next-line
-=======
->>>>>>> 48076b84
     console.log('m_postTimesOnChange: newValue:', newValue, ', oldValue:', oldValue)
   }
 
