--- conflicted
+++ resolved
@@ -54,7 +54,6 @@
   });
 
   test('getAllProducts()', async () => {
-<<<<<<< HEAD
     const NEW_API_PRODUCTS = [
       { id: '1', title: 'product1', price: 101, inventory: 1 },
       { id: '2', title: 'product2', price: 102, inventory: 2 },
@@ -68,11 +67,6 @@
         ]);
       },
     });
-=======
-    const NEW_API_PRODUCTS = [{ id: '1', title: 'product1', price: 101, inventory: 1 }, { id: '2', title: 'product2', price: 102, inventory: 2 }];
-    td.replace(shopAPI, 'getProducts');
-    td.when(shopAPI.getProducts()).thenResolve(NEW_API_PRODUCTS);
->>>>>>> dc65163a
 
     await productStore.getAllProducts();
     assert.deepEqual(productStore.allProducts, NEW_API_PRODUCTS);
