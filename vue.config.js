const path = require('path')
const CopyWebpackPlugin = require('copy-webpack-plugin')

// ベースURLの設定
const baseUrl = process.env.VUE_APP_BASE_URL

// 各エントリーポイントの設定
const pages = {
  index: {
    // entry for the page
    entry: 'src/index.ts',
    // the source template
    template: 'src/index.html',
    // output as dist/playground.html
    filename: 'index.html',
    // template title tag needs to be <title><%= htmlWebpackPlugin.options.title %></title>
    title: 'Vue Base Project',
  },
}
if (process.env.VUE_APP_IS_DEVELOPMENT === 'true') {
  Object.assign(pages, {
    test: {
      entry: 'test/test.ts',
      template: 'test/test.html',
      filename: 'test.html',
      title: 'Vue Base Project Unit Test',
    },
    playground: {
      entry: 'src/playground.ts',
      template: 'src/playground.html',
      filename: 'playground.html',
      title: 'Vue Base Project Playground',
    },
  })
}

module.exports = {
  baseUrl,

  pages,

  transpileDependencies: [],

  pwa: {
    name: 'vue-base-project',
    iconPaths: {
      favicon32: 'img/icons/manifest/favicon-32x32.png',
      favicon16: 'img/icons/manifest/favicon-16x16.png',
      appleTouchIcon: 'img/icons/manifest/apple-touch-icon-152x152.png',
      maskIcon: 'img/icons/manifest/safari-pinned-tab.svg',
      msTileImage: 'img/icons/manifest/msapplication-icon-144x144.png',
    },
    workboxOptions: {
      // skipWaitingについては以下を参照
      // https://developers.google.com/web/fundamentals/primers/service-workers/lifecycle?hl=ja#updates
      skipWaiting: true,

      // ServiceWorkerインストール時にキャッシュされるファイルを設定
      include: [/\.html$/, /\.js$/, /\.css$/, /^favicon\.ico$/],
      exclude: [/\.map$/],

      // `/`以下のパスで存在しないファイルまたはディレクトリが
      // 指定された場合にindex.htmlへフォールバックするよう設定
      navigateFallback: '/index.html',
      navigateFallbackWhitelist: [/^\//],

      // フェッチ時にキャッシュされるパスを設定
      runtimeCaching: [
        {
          urlPattern: /\/api\//,
          handler: 'networkFirst',
        },
        {
          urlPattern: /\/icons\//,
          handler: 'networkFirst',
        },
      ],
    },
  },

  chainWebpack: config => {
    // Vue I18n 単一ファイルコンポーネントの設定
    // http://kazupon.github.io/vue-i18n/guide/sfc.html
    config.module
      .rule('i18n')
      .resourceQuery(/blockType=i18n/)
      .type('javascript/auto')
      .use('i18n')
        .loader('@kazupon/vue-i18n-loader')
        .end()
      .use('yaml')
        .loader('yaml-loader')
        .end()

    // PolymerのCustom Properties、CSS Mixinを.vueファイルで記述するための設定
    const polymerRule = config.module
      .rule('polymer')
      .test(/\.polymer$/)
      .oneOf('vue')
      .resourceQuery(/\?vue/)
    polymerRule
      .use('example-loader')
        .loader('./extension/example-loader/index.js')
        .end()
      .use('vue-polymer-style-loader')
        .loader('vue-polymer-style-loader')
        .options({
          sourceMap: false,
          shadowMode: false,
        })
        .end()
      .use('css-loader')
        .loader('css-loader')
        .options({
          sourceMap: false,
          importLoaders: 1,
          modules: false,
        })
        .end()
      .use('postcss-loader')
        .loader('postcss-loader')
        .options({
          sourceMap: false,
        })
        .end()

    // 必要なリソースファイルのコピー
<<<<<<< HEAD
    let copyFiles = [
      { from: 'node_modules/@webcomponents/webcomponentsjs/**/*.js' },
      { from: 'node_modules/firebase/firebase-*.js' },
      {
        from: 'node_modules/material-design-lite/material.min.css',
        to: 'node_modules/material-design-lite',
      },
      {
        from: 'node_modules/material-design-lite/material.min.js',
        to: 'node_modules/material-design-lite',
      },
    ]
=======
    let copyFiles = [{from: 'node_modules/@webcomponents/webcomponentsjs/**/*.js'}]
>>>>>>> ee24f350
    if (process.env.VUE_APP_IS_DEVELOPMENT === 'true') {
      copyFiles = [
        ...copyFiles,
        {from: 'node_modules/mocha/mocha.css', to: 'node_modules/mocha'},
        {from: 'node_modules/mocha/mocha.js', to: 'node_modules/mocha'},
        {from: 'node_modules/chai/chai.js', to: 'node_modules/chai'},
      ]
    }
    config
      .plugin('copy-prod')
        .use(CopyWebpackPlugin, [copyFiles])
        .after('copy')
  },

  devServer: {
    port: 5000,
    host: '0.0.0.0',
    disableHostCheck: true,
    proxy: {
      '/api': {
        target: 'http://0.0.0.0:5010',
        secure: false,
      },
    },
  },
}<|MERGE_RESOLUTION|>--- conflicted
+++ resolved
@@ -125,10 +125,9 @@
         .end()
 
     // 必要なリソースファイルのコピー
-<<<<<<< HEAD
     let copyFiles = [
-      { from: 'node_modules/@webcomponents/webcomponentsjs/**/*.js' },
-      { from: 'node_modules/firebase/firebase-*.js' },
+      {from: 'node_modules/@webcomponents/webcomponentsjs/**/*.js'},
+      {from: 'node_modules/firebase/firebase-*.js'},
       {
         from: 'node_modules/material-design-lite/material.min.css',
         to: 'node_modules/material-design-lite',
@@ -138,9 +137,6 @@
         to: 'node_modules/material-design-lite',
       },
     ]
-=======
-    let copyFiles = [{from: 'node_modules/@webcomponents/webcomponentsjs/**/*.js'}]
->>>>>>> ee24f350
     if (process.env.VUE_APP_IS_DEVELOPMENT === 'true') {
       copyFiles = [
         ...copyFiles,
